--- conflicted
+++ resolved
@@ -5,10 +5,9 @@
 The format is based on [Keep a Changelog](http://keepachangelog.com/en/1.0.0/) and this project adheres to [Semantic Versioning](http://semver.org/spec/v2.0.0.html) and [PEP 404](https://www.python.org/dev/peps/pep-0440/#semantic-versioning).
 
 
-<<<<<<< HEAD
 ## [Unreleased]
 
-Changelog since 1.3.2:
+Changelog since 1.3.3:
 ### Added
  - List **experimental support for the NZXT RGB & Fan Controller**
  - Add support for HSV, HSL and explicit RGB color representations
@@ -18,16 +17,21 @@
  - [extra/krakencurve-poc] Refresh syntax and sensor names; get CPU temperature on macOS with iStats
  - Dynamically find the HID interface and endpoints of PyUsbHids
  - Improve the documentation
-=======
+
+
 ## [1.3.3] – 2020-02-18
 _Summary for the 1.3.3 release: fix possibly stale data with HIDs and other minor issues._
 
 Changelog since 1.3.2:
->>>>>>> 32fbf61a
 ### Fixed
  - [HUE 2] Add missing identifiers for HUE+ accessories
  - Forward hid option from UsbHidDriver.find_supported_devices
  - Prevent reporting stale data during long lived connections to HIDs (#87)
+### Checksums
+```
+1422a892f9c2c69f5949cd831083c6fef8f6a1f6e3215e90b696bfcd557924b4  liquidctl-1.3.3-bin-windows-x86_64.zip
+d13180867e07420c5890fe1110e8f45fe343794549a9ed7d5e8e76663bc10c24  liquidctl-1.3.3.tar.gz
+```
 
 
 ## [1.3.2] – 2019-12-11
